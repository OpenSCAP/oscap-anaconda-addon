--- conflicted
+++ resolved
@@ -53,12 +53,6 @@
 TARGET_CONTENT_DIR = "/root/openscap_data/"
 
 SSG_DIR = "/usr/share/xml/scap/ssg/content/"
-<<<<<<< HEAD
-SSG_XCCDF = "ssg-fedora-xccdf.xml"
-if product.productName.lower() != 'anaconda':
-    if product.productName.lower() != 'fedora':
-        SSG_XCCDF = "ssg-%s%s-xccdf.xml" %(product.productName.lower(), product.productVersion)
-=======
 SSG_XCCDF = "ssg-rhel7-xccdf.xml"
 if product.productName.lower() != 'anaconda':
     if product.productName.lower() == 'fedora':
@@ -66,7 +60,6 @@
     else:
         SSG_XCCDF = "ssg-%s%s-xccdf.xml" % (product.productName.lower(),
                                             product.productVersion)
->>>>>>> 0639949a
 
 RESULTS_PATH = utils.join_paths(TARGET_CONTENT_DIR,
                                 "eval_remediate_results.xml")
