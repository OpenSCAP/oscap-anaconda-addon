# 
# Copyright (C) 2013  Red Hat, Inc.
#
# This copyrighted material is made available to anyone wishing to use,
# modify, copy, or redistribute it subject to the terms and conditions of
# the GNU General Public License v.2, or (at your option) any later version.
# This program is distributed in the hope that it will be useful, but WITHOUT
# ANY WARRANTY expressed or implied, including the implied warranties of
# MERCHANTABILITY or FITNESS FOR A PARTICULAR PURPOSE.  See the GNU General
# Public License for more details.  You should have received a copy of the
# GNU General Public License along with this program; if not, write to the
# Free Software Foundation, Inc., 51 Franklin Street, Fifth Floor, Boston, MA
# 02110-1301, USA.  Any Red Hat trademarks that are incorporated in the
# source code or documentation are not subject to the GNU General Public
# License and may only be used or replicated with the express permission of
# Red Hat, Inc.
#
# Red Hat Author(s): Vratislav Podzimek <vpodzime@redhat.com>
#

import threading
import logging
from functools import wraps
import pathlib

# the path to addons is in sys.path so we can import things
# from org_fedora_oscap
from org_fedora_oscap import common
from org_fedora_oscap import data_fetch
from org_fedora_oscap import rule_handling
from org_fedora_oscap import content_handling
from org_fedora_oscap import scap_content_handler
from org_fedora_oscap import utils
<<<<<<< HEAD
from org_fedora_oscap.constants import OSCAP
from org_fedora_oscap.structures import PolicyData

from pyanaconda.modules.common.constants.services import USERS
=======
from org_fedora_oscap.common import dry_run_skip
from org_fedora_oscap.content_discovery import ContentBringer
>>>>>>> b7f23748
from pyanaconda.threading import threadMgr, AnacondaThread
from pyanaconda.ui.gui.spokes import NormalSpoke
from pyanaconda.ui.communication import hubQ
from pyanaconda.ui.gui.utils import async_action_wait, really_hide, really_show
from pyanaconda.ui.gui.utils import set_treeview_selection, fire_gtk_action
from pyanaconda.ui.categories.system import SystemCategory
from pykickstart.errors import KickstartValueError

# pylint: disable-msg=E0611
from gi.repository import Gdk
log = logging.getLogger("anaconda")

_ = common._
N_ = common.N_

# export only the spoke, no helper functions, classes or constants
__all__ = ["OSCAPSpoke"]

# pages in the main notebook
SET_PARAMS_PAGE = 0
GET_CONTENT_PAGE = 1


class GtkActionList(object):
    """Class for scheduling Gtk actions to be all run at once."""

    def __init__(self):
        self._actions = []

    def add_action(self, func, *args):
        """Add Gtk action to be run later."""

        @async_action_wait
        def gtk_action():
            func(*args)

        self._actions.append(gtk_action)

    def fire(self):
        """Run all scheduled Gtk actions."""

        for action in self._actions:
            action()

        self._actions = []


# helper functions
def set_combo_selection(combo, item, unset_first=False):
    """
    Set selected item of the combobox.

    :return: True if successfully set, False otherwise
    :rtype: bool

    """

    if unset_first:
        combo.set_active_iter(None)

    model = combo.get_model()
    if not model:
        return False

    itr = model.get_iter_first()
    while itr:
        if model[itr][0] == item:
            combo.set_active_iter(itr)
            return True

        itr = model.iter_next(itr)

        return False


def get_combo_selection(combo):
    """
    Get the selected item of the combobox.

    :return: selected item or None

    """

    model = combo.get_model()
    itr = combo.get_active_iter()
    if not itr or not model:
        return None

    return model[itr][0]


def render_message_type(column, renderer, model, itr, user_data=None):
    # get message type from the first column
    value = model[itr][0]

    if value == common.MESSAGE_TYPE_FATAL:
        renderer.set_property("stock-id", "gtk-dialog-error")
    elif value == common.MESSAGE_TYPE_WARNING:
        renderer.set_property("stock-id", "gtk-dialog-warning")
    elif value == common.MESSAGE_TYPE_INFO:
        renderer.set_property("stock-id", "gtk-info")
    else:
        renderer.set_property("stock-id", "gtk-dialog-question")


def set_ready(func):
    @wraps(func)
    def decorated(self, *args, **kwargs):
        ret = func(self, *args, **kwargs)

        self._unitialized_status = None
        self._ready = True
        # pylint: disable-msg=E1101
        hubQ.send_ready(self.__class__.__name__)
        hubQ.send_message(self.__class__.__name__, self.status)

        return ret

    return decorated


class OSCAPSpoke(NormalSpoke):
    """
    Main class of the OSCAP addon spoke that will appear in the Security
    category on the Summary hub. It allows interactive choosing of the data
    stream, checklist and profile driving the evaluation and remediation of the
    available SCAP content in the installation process.

    :see: pyanaconda.ui.common.UIObject
    :see: pyanaconda.ui.common.Spoke
    :see: pyanaconda.ui.gui.GUIObject

    """

    # class attributes defined by API #

    # list all top-level objects from the .glade file that should be exposed
    # to the spoke or leave empty to extract everything
    builderObjects = ["OSCAPspokeWindow", "profilesStore", "changesStore",
                      "dsStore", "xccdfStore", "profilesStore",
                      ]

    # the name of the main window widget
    mainWidgetName = "OSCAPspokeWindow"

    # name of the .glade file in the same directory as this source
    uiFile = "oscap.glade"

    # id of the help content for this spoke
    help_id = "SecurityPolicySpoke"

    # domain of oscap-anaconda-addon translations
    translationDomain = "oscap-anaconda-addon"

    # category this spoke belongs to
    category = SystemCategory

    # spoke icon (will be displayed on the hub)
    # preferred are the -symbolic icons as these are used in Anaconda's spokes
    icon = "changes-prevent-symbolic"

    # title of the spoke (will be displayed on the hub)
    title = N_("_Security Profile")
    # The string "SECURITY PROFILE" in oscap.glade is meant to be uppercase,
    # as it is displayed inside the spoke as the spoke label,
    # and spoke labels are all uppercase by a convention.

    # methods defined by API and helper methods #
    def __init__(self, data, storage, payload):
        """
        :see: pyanaconda.ui.common.Spoke.__init__
        :param data: data object passed to every spoke to load/store data
                     from/to it
        :type data: pykickstart.base.BaseHandler
        :param storage: object storing storage-related information
                        (disks, partitioning, bootloader, etc.)
        :type storage: blivet.Blivet
        :param payload: object storing packaging-related information
        :type payload: pyanaconda.packaging.Payload

        """

        NormalSpoke.__init__(self, data, storage, payload)
        # workaround for https://bugzilla.redhat.com/show_bug.cgi?id=1673071
        self.title = _(self.title)
        self._storage = storage
        self._ready = False

        # the first status provided
        self._unitialized_status = _("Not ready")

        self._ds_checklists = None

        # the proxy to OSCAP DBus module
        self._oscap_module = OSCAP.get_proxy()

        # the security policy data
        self._policy_enabled = self._oscap_module.PolicyEnabled
        self._policy_data = PolicyData.from_structure(
            self._oscap_module.PolicyData
        )

        # used for changing profiles
        self._rule_data = None

        # used for storing previously set root password if we need to remove it
        # due to the chosen policy (so that we can put it back in case of
        # revert)
        self.__old_root_pw = None

        # used to check if the profile was changed or not
        self._active_profile = None

        # prevent multiple simultaneous data fetches
        self._fetching = False
        self._fetch_flag_lock = threading.Lock()

        self._error = None

        # wait for all Anaconda spokes to initialiuze
        self._anaconda_spokes_initialized = threading.Event()
        self.initialization_controller.init_done.connect(self._all_anaconda_spokes_initialized)

        self.content_bringer = ContentBringer(self._addon_data)

    def _all_anaconda_spokes_initialized(self):
        log.debug("OSCAP addon: Anaconda init_done signal triggered")
        self._anaconda_spokes_initialized.set()

    @property
    def _content_defined(self):
        return self._policy_data.content_url \
            or self._policy_data.content_type == "scap-security-guide"

    def initialize(self):
        """
        The initialize method that is called after the instance is created.
        The difference between __init__ and this method is that this may take
        a long time and thus could be called in a separated thread.

        :see: pyanaconda.ui.common.UIObject.initialize

        """

        NormalSpoke.initialize(self)
        column = self.builder.get_object("messageTypeColumn")
        renderer = self.builder.get_object("messageTypeRenderer")
        column.set_cell_data_func(renderer, render_message_type)

        # the main notebook containing two pages -- for settings parameters and
        # for entering content URL
        self._main_notebook = self.builder.get_object("mainNotebook")

        # the store that holds the messages that come from the rules evaluation
        self._message_store = self.builder.get_object("changesStore")

        # stores with data streams, checklists and profiles
        self._ds_store = self.builder.get_object("dsStore")
        self._xccdf_store = self.builder.get_object("xccdfStore")
        self._profiles_store = self.builder.get_object("profilesStore")

        # comboboxes for data streams and checklists
        self._ids_box = self.builder.get_object("idsBox")
        self._ds_combo = self.builder.get_object("dsCombo")
        self._xccdf_combo = self.builder.get_object("xccdfCombo")

        # profiles view and selection
        self._profiles_view = self.builder.get_object("profilesView")
        self._profiles_selection = self.builder.get_object("profilesSelection")
        selected_column = self.builder.get_object("selectedColumn")
        selected_renderer = self.builder.get_object("selectedRenderer")
        selected_column.set_cell_data_func(selected_renderer,
                                           self._render_selected)

        # button for switching profiles
        self._choose_button = self.builder.get_object("chooseProfileButton")

        # toggle switching the dry-run mode
        self._dry_run_switch = self.builder.get_object("dryRunSwitch")

        # control buttons
        self._control_buttons = self.builder.get_object("controlButtons")

        # content URL entering, content fetching, ...
        self._no_content_label = self.builder.get_object("noContentLabel")
        self._content_url_entry = self.builder.get_object("urlEntry")
        self._fetch_button = self.builder.get_object("fetchButton")
        self._progress_box = self.builder.get_object("progressBox")
        self._progress_spinner = self.builder.get_object("progressSpinner")
        self._progress_label = self.builder.get_object("progressLabel")
        self._ssg_button = self.builder.get_object("ssgButton")

        # if no content was specified and SSG is available, use it
        if not self._policy_data.content_type and common.ssg_available():
            self._policy_data.content_type = "scap-security-guide"
            self._policy_data.content_path = common.SSG_DIR + common.SSG_CONTENT

        if not self._content_defined:
            # nothing more to be done now, the spoke is ready
            self._ready = True

            # no more being unitialized
            self._unitialized_status = None

            # user is going to enter the content URL
            self._content_url_entry.grab_focus()

            # pylint: disable-msg=E1101
            hubQ.send_ready(self.__class__.__name__)
        else:
            # else fetch data
            self._fetch_data_and_initialize()

    def _handle_error(self, exception):
        log.error(str(exception))
        if isinstance(exception, KickstartValueError):
            self._invalid_url()
        elif isinstance(exception, common.OSCAPaddonNetworkError):
            self._network_problem()
        elif isinstance(exception, data_fetch.DataFetchError):
            self._data_fetch_failed()
        elif isinstance(exception, common.ExtractionError):
            self._extraction_failed(str(exception))
        elif isinstance(exception, content_handling.ContentHandlingError):
            self._invalid_content()
        elif isinstance(exception, content_handling.ContentCheckError):
            self._integrity_check_failed()
        else:
            self._general_content_problem()

    def _end_fetching(self, fetched_content):
        # stop the spinner in any case
        fire_gtk_action(self._progress_spinner.stop)

    def _render_selected(self, column, renderer, model, itr, user_data=None):
        if model[itr][2]:
            renderer.set_property("stock-id", "gtk-apply")
        else:
            renderer.set_property("stock-id", None)

    def _fetch_data_and_initialize(self):
        """Fetch data from a specified URL and initialize everything."""

        with self._fetch_flag_lock:
            if self._fetching:
                # prevent multiple fetches running simultaneously
                return
            self._fetching = True

        thread_name = None
<<<<<<< HEAD
        if any(self._policy_data.content_url.startswith(net_prefix)
               for net_prefix in data_fetch.NET_URL_PREFIXES):
            # need to fetch data over network
            try:
                thread_name = data_fetch.wait_and_fetch_net_data(
                    self._policy_data.content_url,
                    common.get_raw_preinst_content_path(self._policy_data),
                    self._policy_data.certificates
                )
            except common.OSCAPaddonNetworkError:
                self._network_problem()
                with self._fetch_flag_lock:
                    self._fetching = False
                return
            except KickstartValueError:
                self._invalid_url()
                with self._fetch_flag_lock:
                    self._fetching = False
                return
=======
        if self._addon_data.content_url and self._addon_data.content_type != "scap-security-guide":
            thread_name = self.content_bringer.fetch_content(
                self._handle_error, self._addon_data.certificates)
>>>>>>> b7f23748

        # pylint: disable-msg=E1101
        hubQ.send_message(self.__class__.__name__,
                          _("Fetching content data"))
        # pylint: disable-msg=E1101
        hubQ.send_not_ready(self.__class__.__name__)
        threadMgr.add(AnacondaThread(name="OSCAPguiWaitForDataFetchThread",
                                     target=self._init_after_data_fetch,
                                     args=(thread_name,)))

    @set_ready
    def _init_after_data_fetch(self, wait_for):
        """
        Waits for data fetching to be finished, extracts it (if needed),
        populates the stores and evaluates pre-installation fixes from the
        content and marks the spoke as ready in the end.

        :param wait_for: name of the thread to wait for (if any)
        :type wait_for: str or None

        """
        def update_progress_label(msg):
            fire_gtk_action(self._progress_label.set_text(msg))

        content_path = None
        actually_fetched_content = wait_for is not None

        if actually_fetched_content:
            content_path = self._addon_data.raw_preinst_content_path

        content = self.content_bringer.finish_content_fetch(
            wait_for, self._addon_data.fingerprint, update_progress_label,
            content_path, self._handle_error)
        if not content:
            with self._fetch_flag_lock:
                self._fetching = False
<<<<<<< HEAD
            return
        finally:
            # stop the spinner in any case
            fire_gtk_action(self._progress_spinner.stop)

        if self._policy_data.fingerprint:
            hash_obj = utils.get_hashing_algorithm(self._policy_data.fingerprint)
            digest = utils.get_file_fingerprint(common.get_raw_preinst_content_path(self._policy_data),
                                                hash_obj)
            if digest != self._policy_data.fingerprint:
                self._integrity_check_failed()
                # fetching done
                with self._fetch_flag_lock:
                    self._fetching = False
                return

        # RPM is an archive at this phase
        if self._policy_data.content_type in ("archive", "rpm"):
            # extract the content
            try:
                fpaths = common.extract_data(
                    common.get_raw_preinst_content_path(self._policy_data),
                    common.INSTALLATION_CONTENT_DIR,
                    [self._policy_data.content_path]
                )
            except common.ExtractionError as err:
                self._extraction_failed(str(err))
                # fetching done
                with self._fetch_flag_lock:
                    self._fetching = False
                return

            # and populate missing fields
            files = content_handling.explore_content_files(fpaths)
            files = common.strip_content_dir(files)

            # pylint: disable-msg=E1103
            self._policy_data.content_path = self._policy_data.content_path or files.xccdf
            self._policy_data.cpe_path = self._policy_data.cpe_path or files.cpe
            self._policy_data.tailoring_path = self._policy_data.tailoring_path or files.tailoring
        elif self._policy_data.content_type not in (
                "datastream", "scap-security-guide"):
            raise common.OSCAPaddonError("Unsupported content type")

        try:
            self._content_handler = scap_content_handler.SCAPContentHandler(
                common.get_preinst_content_path(self._policy_data),
                common.get_preinst_tailoring_path(self._policy_data))
        except scap_content_handler.SCAPContentHandlerError as e:
            log.warning(str(e))
=======

            return

        try:
            if actually_fetched_content:
                self.content_bringer.use_downloaded_content(content)

            msg = f"Opening SCAP content at {self._addon_data.preinst_content_path}"
            if self._addon_data.tailoring_path:
                msg += f" with tailoring {self._addon_data.preinst_tailoring_path}"
            else:
                msg += " without considering tailoring"
            log.info(msg)

            self._content_handler = scap_content_handler.SCAPContentHandler(
                self._addon_data.preinst_content_path,
                self._addon_data.preinst_tailoring_path)
        except Exception as e:
            log.error(str(e))
>>>>>>> b7f23748
            self._invalid_content()
            # fetching done
            with self._fetch_flag_lock:
                self._fetching = False

            return

        self._ds_checklists = self._content_handler.get_data_streams_checklists()
        if self._using_ds:
            # populate the stores from items from the content
            add_ds_ids = GtkActionList()
            add_ds_ids.add_action(self._ds_store.clear)
            for dstream in self._ds_checklists.keys():
                add_ds_ids.add_action(self._add_ds_id, dstream)
            add_ds_ids.fire()

        self._update_ids_visibility()

        # refresh UI elements
        self._refresh_ui()

        # let all initialization and configuration happen before we evaluate
        # the setup
        if not self._anaconda_spokes_initialized.is_set():
            # only wait (and log the messages) if the event is not set yet
            log.debug("OSCAP addon: waiting for all Anaconda spokes to be initialized")
            self._anaconda_spokes_initialized.wait()
            log.debug("OSCAP addon: all Anaconda spokes have been initialized - continuing")

        # try to switch to the chosen profile (if any)
        selected = self._switch_profile()

        if self._policy_data.profile_id and not selected:
            # profile ID given, but it was impossible to select it -> invalid
            # profile ID given
            self._invalid_profile_id()
            return

        # update the message store with the messages
        self._update_message_store()

        # all initialized, we can now let user set parameters
        fire_gtk_action(self._main_notebook.set_current_page, SET_PARAMS_PAGE)

        # and use control buttons
        fire_gtk_action(really_show, self._control_buttons)

        # fetching done
        with self._fetch_flag_lock:
            self._fetching = False

        # no error
        self._set_error(None)

    @property
    def _using_ds(self):
        return self._ds_checklists is not None

    @property
    def _current_ds_id(self):
        return get_combo_selection(self._ds_combo)

    @property
    def _current_xccdf_id(self):
        return get_combo_selection(self._xccdf_combo)

    @property
    def _current_profile_id(self):
        store, itr = self._profiles_selection.get_selected()
        if not store or not itr:
            return None
        else:
            return store[itr][0]

    def _add_ds_id(self, ds_id):
        """
        Add data stream ID to the data streams store.

        :param ds_id: data stream ID
        :type ds_id: str

        """

        self._ds_store.append([ds_id])

    @async_action_wait
    def _update_ids_visibility(self):
        """
        Updates visibility of the combo boxes that are used to select the DS
        and XCCDF IDs.

        """

        if self._using_ds:
            # only show the combo boxes if there are multiple data streams or
            # multiple xccdfs (IOW if there's something to choose from)
            ds_ids = list(self._ds_checklists.keys())
            if len(ds_ids) > 1 or len(self._ds_checklists[ds_ids[0]]) > 1:
                really_show(self._ids_box)
                return

        # not showing, hide instead
        really_hide(self._ids_box)

    @async_action_wait
    def _update_xccdfs_store(self):
        """
        Clears and repopulates the store with XCCDF IDs from the currently
        selected data stream.

        """

        if self._ds_checklists is None:
            # not initialized, cannot do anything
            return

        self._xccdf_store.clear()
        for xccdf_id in self._ds_checklists[self._current_ds_id]:
            self._xccdf_store.append([xccdf_id])

    @async_action_wait
    def _update_profiles_store(self):
        """
        Clears and repopulates the store with profiles from the currently
        selected data stream and checklist.

        """

        if self._content_handler is None:
            # not initialized, cannot do anything
            return

        if self._using_ds and (
                self._current_xccdf_id is None or self._current_ds_id is None):
            # not initialized, cannot do anything
            return

        self._profiles_store.clear()
        try:
            profiles = self._content_handler.get_profiles()
        except scap_content_handler.SCAPContentHandlerError as e:
            log.warning(str(e))
            self._invalid_content()

        for profile in profiles:
            profile_markup = '<span weight="bold">%s</span>\n%s' \
                                % (profile.title, profile.description)
            self._profiles_store.append([profile.id,
                                         profile_markup,
                                         profile.id == self._active_profile])

    def _add_message(self, message):
        """
        Add message to the store.

        :param message: message to be added
        :type message: org_fedora_oscap.common.RuleMessage

        """

        self._message_store.append([message.type, message.text])

    @async_action_wait
    def _update_message_store(self, report_only=False):
        """
        Updates the message store with messages from rule evaluation.

        :param report_only: wheter to do changes in configuration or just
                            report
        :type report_only: bool

        """
        if not self._policy_enabled:
            return

        self._message_store.clear()

        if not self._rule_data:
            # RuleData instance not initialized, cannot do anything
            return

        messages = self._rule_data.eval_rules(self.data, self._storage,
                                              report_only)
        if not messages:
            # no messages from the rules, add a message informing about that
            if not self._active_profile:
                # because of no profile
                message = common.RuleMessage(self.__class__,
                                             common.MESSAGE_TYPE_INFO,
                                             _("No profile selected"))
            else:
                # because of no pre-inst rules
                message = common.RuleMessage(self.__class__,
                                             common.MESSAGE_TYPE_INFO,
                                             _("No rules for the pre-installation phase"))
            self._add_message(message)

            # nothing more to be done
            return

        self._resolve_rootpw_issues(messages, report_only)
        for msg in messages:
            self._add_message(msg)

    def _resolve_rootpw_issues(self, messages, report_only):
        """Mitigate root password issues (which are not fatal in GUI)"""
        fatal_rootpw_msgs = [
            msg for msg in messages
            if msg.origin == rule_handling.PasswdRules and msg.type == common.MESSAGE_TYPE_FATAL]

        if fatal_rootpw_msgs:
            for msg in fatal_rootpw_msgs:
                # cannot just change the message type because it is a namedtuple
                messages.remove(msg)

                msg = common.RuleMessage(
                    self.__class__, common.MESSAGE_TYPE_WARNING, msg.text)
                messages.append(msg)

            if not report_only:
                users_proxy = USERS.get_proxy()

                self.__old_root_pw = users_proxy.RootPassword
                self.data.rootpw.password = None
                self.__old_root_pw_seen = users_proxy.IsRootpwKickstarted
                self.data.rootpw.seen = False

    def _revert_rootpw_changes(self):
        if self.__old_root_pw is not None:
            users_proxy = USERS.get_proxy()

            users_proxy.SetRootPassword(self.__old_root_pw)
            self.__old_root_pw = None

            users_proxy.SetRootpwKickstarted(self.__old_root_pw_seen)
            self.__old_root_pw_seen = None

    @async_action_wait
    def _unselect_profile(self, profile_id):
        """Unselects the given profile."""

        if not profile_id:
            # no profile specified, nothing to do
            return

        itr = self._profiles_store.get_iter_first()
        while itr:
            if self._profiles_store[itr][0] == profile_id:
                self._profiles_store.set_value(itr, 2, False)
            itr = self._profiles_store.iter_next(itr)

        if self._rule_data:
            # revert changes and clear rule_data (no longer valid)
            self._rule_data.revert_changes(self.data, self._storage)
            self._revert_rootpw_changes()
            self._rule_data = None

        self._active_profile = None

    @async_action_wait
    def _select_profile(self, profile_id):
        """Selects the given profile."""

        if not profile_id:
            # no profile specified, nothing to do
            return False

        ds = None
        xccdf = None
        if self._using_ds:
            ds = self._current_ds_id
            xccdf = self._current_xccdf_id

            if not all((ds, xccdf, profile_id)):
                # something is not set -> do nothing
                return False

        # get pre-install fix rules from the content
        try:
<<<<<<< HEAD
            rules = common.get_fix_rules_pre(
                profile_id,
                common.get_preinst_content_path(self._policy_data),
                ds, xccdf,
                common.get_preinst_tailoring_path(self._policy_data)
            )
=======
            self._rule_data = rule_handling.get_rule_data_from_content(
                profile_id, self._addon_data.preinst_content_path,
                ds, xccdf, self._addon_data.preinst_tailoring_path)
>>>>>>> b7f23748
        except common.OSCAPaddonError as exc:
            log.error(
                "Failed to get rules for the profile '{}': {}"
                .format(profile_id, str(exc)))
            self._set_error(
                "Failed to get rules for the profile '{}'"
                .format(profile_id))
            return False

        itr = self._profiles_store.get_iter_first()
        while itr:
            if self._profiles_store[itr][0] == profile_id:
                self._profiles_store.set_value(itr, 2, True)
            itr = self._profiles_store.iter_next(itr)

        # remember the active profile
        self._active_profile = profile_id

        return True

    @async_action_wait
    def _switch_profile(self):
        """Switches to a current selected profile.

        :returns: whether some profile was selected or not

        """
        if not self._policy_enabled:
            return False

        self._set_error(None)
        profile = self._current_profile_id
        if not profile:
            return False

        self._unselect_profile(self._active_profile)
        ret = self._select_profile(profile)

        # update messages according to the newly chosen profile
        self._update_message_store()

        return ret

    @set_ready
    def _set_error(self, msg):
        """Set or clear error message"""
        if msg:
            self._error = msg
            self.clear_info()
            self.set_error(msg)
        else:
            self._error = None
            self.clear_info()

    @async_action_wait
    def _general_content_problem(self):
        msg = _("There was an unexpected problem with the supplied content.")
        self._progress_label.set_markup("<b>%s</b>" % msg)
        self._wrong_content(msg)

    @async_action_wait
    def _invalid_content(self):
        """Callback for informing user about provided content invalidity."""

        msg = _("Invalid content provided. Enter a different URL, please.")
        self._progress_label.set_markup("<b>%s</b>" % msg)
        self._wrong_content(msg)

    @async_action_wait
    def _invalid_url(self):
        """Callback for informing user about provided URL invalidity."""

        msg = _("Invalid or unsupported content URL, please enter a different one.")
        self._progress_label.set_markup("<b>%s</b>" % msg)
        self._wrong_content(msg)

    @async_action_wait
    def _data_fetch_failed(self):
        """Adapts the UI if fetching data from entered URL failed"""

        msg = _("Failed to fetch content. Enter a different URL, please.")
        self._progress_label.set_markup("<b>%s</b>" % msg)
        self._wrong_content(msg)

    @async_action_wait
    def _network_problem(self):
        """Adapts the UI if network error was encountered during data fetch"""

        msg = _("Network error encountered when fetching data."
                " Please check that network is setup and working.")
        self._progress_label.set_markup("<b>%s</b>" % msg)
        self._wrong_content(msg)

    @async_action_wait
    def _integrity_check_failed(self):
        """Adapts the UI if integrity check fails"""

        msg = _("The integrity check of the content failed. Cannot use the content.")
        self._progress_label.set_markup("<b>%s</b>" % msg)
        self._wrong_content(msg)

    @async_action_wait
    def _extraction_failed(self, err_msg):
        """Adapts the UI if extracting data from entered URL failed"""

        msg = _("Failed to extract content (%s). Enter a different URL, "
                "please.") % err_msg
        self._progress_label.set_markup("<b>%s</b>" % msg)
        self._wrong_content(msg)

    @async_action_wait
    def _wrong_content(self, msg):
        self._policy_data = PolicyData()
        really_hide(self._progress_spinner)
        self._fetch_button.set_sensitive(True)
        self._content_url_entry.set_sensitive(True)
        self._content_url_entry.grab_focus()
        self._content_url_entry.select_region(0, -1)
        self._set_error(msg)

    @async_action_wait
    def _invalid_profile_id(self):
        msg = _(
            "Profile with ID '%s' not defined in the content. "
            "Select a different profile, please"
        ) % self._policy_data.profile_id

        self._set_error(msg)
        self._policy_data.profile_id = ""

    @async_action_wait
    def _switch_dry_run(self, dry_run):
        self._choose_button.set_sensitive(not dry_run)

        if dry_run:
            # no profile can be selected in the dry-run mode
            self._unselect_profile(self._active_profile)

            # no messages in the dry-run mode
            self._message_store.clear()
            message = common.RuleMessage(self.__class__,
                                         common.MESSAGE_TYPE_INFO,
                                         _("Not applying security profile"))
            self._add_message(message)

            self._set_error(None)
        else:
            # mark the active profile as selected
            self._select_profile(self._active_profile)
            self._update_message_store()

    @async_action_wait
    def refresh(self):
        """
        The refresh method that is called every time the spoke is displayed.
        It should update the UI elements according to the contents of
        self.data.

        :see: pyanaconda.ui.common.UIObject.refresh

        """
        # update the security policy data
        self._policy_enabled = self._oscap_module.PolicyEnabled
        self._policy_data = PolicyData.from_structure(
            self._oscap_module.PolicyData
        )

        # update the UI elements
        self._refresh_ui()

    def _refresh_ui(self):
        """Refresh the UI elements."""
        if not self._content_defined:
            # hide the control buttons
            really_hide(self._control_buttons)

            # provide SSG if available
            if common.ssg_available():
                # show the SSG button and tweak the rest of the line
                # (the label)
                really_show(self._ssg_button)
                # TRANSLATORS: the other choice if SCAP Security Guide is also
                # available
                tip = _(" or enter data stream content or archive URL below:")
            else:
                # hide the SSG button
                really_hide(self._ssg_button)
                tip = _("No content found. Please enter data stream content or "
                        "archive URL below:")

            self._no_content_label.set_text(tip)

            # hide the progress box, no progress now
            with self._fetch_flag_lock:
                if not self._fetching:
                    really_hide(self._progress_box)

                    self._content_url_entry.set_sensitive(True)
                    self._fetch_button.set_sensitive(True)

                    if not self._content_url_entry.get_text():
                        # no text -> no info/warning
                        self._progress_label.set_text("")

            # switch to the page allowing user to enter content URL and fetch
            # it
            self._main_notebook.set_current_page(GET_CONTENT_PAGE)
            self._content_url_entry.grab_focus()

            # nothing more to do here
            return
        else:
            # show control buttons
            really_show(self._control_buttons)

            self._main_notebook.set_current_page(SET_PARAMS_PAGE)

        self._active_profile = self._policy_data.profile_id

        self._update_ids_visibility()

        if self._using_ds:
            if self._policy_data.datastream_id:
                set_combo_selection(self._ds_combo,
                                    self._policy_data.datastream_id,
                                    unset_first=True)
            else:
                try:
                    default_ds = next(iter(self._ds_checklists.keys()))
                    set_combo_selection(self._ds_combo, default_ds,
                                        unset_first=True)
                except StopIteration:
                    # no data stream available
                    pass

                if self._policy_data.datastream_id and self._policy_data.xccdf_id:
                    set_combo_selection(self._xccdf_combo,
                                        self._policy_data.xccdf_id,
                                        unset_first=True)
        else:
            # no combobox changes --> need to update profiles store manually
            self._update_profiles_store()

        if self._policy_data.profile_id:
            set_treeview_selection(self._profiles_view,
                                   self._policy_data.profile_id)

        self._update_message_store()

    def apply(self):
        """
        The apply method that is called when the spoke is left. It should
        update the contents of self.data with values set in the GUI elements.

        """

        if not self._content_defined or not self._active_profile:
            # no errors for no content or no profile
            self._set_error(None)

        # store currently selected values to the addon data attributes
        if self._using_ds:
            self._policy_data.datastream_id = self._current_ds_id
            self._policy_data.xccdf_id = self._current_xccdf_id

        self._policy_data.profile_id = self._active_profile
        self._policy_enabled = self._dry_run_switch.get_active()

        # set up the DBus module
        self._oscap_module.PolicyData = PolicyData.to_structure(self._policy_data)
        self._oscap_module.PolicyEnabled = self._policy_enabled

    def execute(self):
        """
        The excecute method that is called when the spoke is left. It is
        supposed to do all changes to the runtime environment according to
        the values set in the GUI elements.

        """

        # nothing to do here
        pass

    @property
    def ready(self):
        """
        The ready property that tells whether the spoke is ready (can be
        visited) or not.

        :rtype: bool

        """

        return self._ready

    @property
    def completed(self):
        """
        The completed property that tells whether all mandatory items on the
        spoke are set, or not. The spoke will be marked on the hub as completed
        or uncompleted acording to the returned value.

        :rtype: bool

        """

        # no error message in the store
        return not self._error and all(row[0] != common.MESSAGE_TYPE_FATAL
                                       for row in self._message_store)

    @property
    @async_action_wait
    def status(self):
        """
        The status property that is a brief string describing the state of the
        spoke. It should describe whether all values are set and if possible
        also the values themselves. The returned value will appear on the hub
        below the spoke's title.

        :rtype: str

        """

        if self._error:
            return _("Error fetching and loading content")

        if self._unitialized_status:
            # not initialized
            return self._unitialized_status

        if not self._content_defined:
            return _("No content found")

        if not self._active_profile:
            return _("No profile selected")

        # update message store, something may changed from the last update
        self._update_message_store(report_only=True)

        warning_found = False
        for row in self._message_store:
            if row[0] == common.MESSAGE_TYPE_FATAL:
                return _("Misconfiguration detected")
            elif row[0] == common.MESSAGE_TYPE_WARNING:
                warning_found = True

        # TODO: at least the last two status messages need a better wording
        if warning_found:
            return _("Warnings appeared")

        return _("Everything okay")

    def on_ds_combo_changed(self, *args):
        """Handler for the datastream ID change."""

        ds_id = self._current_ds_id
        if not ds_id:
            return

        self._update_xccdfs_store()
        first_checklist = self._ds_checklists[ds_id][0]

        set_combo_selection(self._xccdf_combo, first_checklist)

    def on_xccdf_combo_changed(self, *args):
        """Handler for the XCCDF ID change."""
        self._content_handler.select_checklist(
            self._current_ds_id, self._current_xccdf_id)

        # may take a while
        self._update_profiles_store()

    def on_profiles_selection_changed(self, *args):
        """Handler for the profile selection change."""
        if not self._policy_enabled:
            return

        cur_profile = self._current_profile_id
        if cur_profile:
            if cur_profile != self._active_profile:
                # new profile selected, make the selection button sensitive
                self._choose_button.set_sensitive(True)
            else:
                # current active profile selected
                self._choose_button.set_sensitive(False)

    def on_profile_clicked(self, widget, event, *args):
        """Handler for the profile being clicked on."""
        if not self._policy_enabled:
            return

        # if a profile is double-clicked, we should switch to it
        if event.type == Gdk.EventType._2BUTTON_PRESS:
            self._switch_profile()

            # active profile selected
            self._choose_button.set_sensitive(False)

        # let the other actions hooked to the click happen as well
        return False

    def on_profile_chosen(self, *args):
        """
        Handler for the profile being chosen
        (e.g. "Select profile" button hit).

        """

        # switch profile
        self._switch_profile()

        # active profile selected
        self._choose_button.set_sensitive(False)

    def on_fetch_button_clicked(self, *args):
        """Handler for the Fetch button"""

        with self._fetch_flag_lock:
            if self._fetching:
                # some other fetching/pre-processing running, give up
                log.warn("Clicked the fetch button, although the GUI is in the fetching mode.")
                return

        # prevent user from changing the URL in the meantime
        self._content_url_entry.set_sensitive(False)
        self._fetch_button.set_sensitive(False)
        url = self._content_url_entry.get_text()
        really_show(self._progress_box)
        really_show(self._progress_spinner)

        if not data_fetch.can_fetch_from(url):
            msg = _("Invalid or unsupported URL")
            # cannot start fetching
            self._progress_label.set_markup("<b>%s</b>" % msg)
            self._wrong_content(msg)
            return

        self._progress_label.set_text(_("Fetching content..."))
        self._progress_spinner.start()
        self._policy_data.content_url = url
        if url.endswith(".rpm"):
            self._policy_data.content_type = "rpm"
        elif any(url.endswith(arch_type) for arch_type in common.SUPPORTED_ARCHIVES):
            self._policy_data.content_type = "archive"
        else:
            self._policy_data.content_type = "datastream"

        self._fetch_data_and_initialize()

    def on_dry_run_toggled(self, switch, *args):
        dry_run = not switch.get_active()
        self._policy_enabled = not dry_run
        self._switch_dry_run(dry_run)

    def on_change_content_clicked(self, *args):
        self._unselect_profile(self._active_profile)
        self._policy_data = PolicyData()
        self._refresh_ui()

    def on_use_ssg_clicked(self, *args):
<<<<<<< HEAD
        self._policy_data = PolicyData()
        self._policy_data.content_type = "scap-security-guide"
        self._policy_data.content_path = common.SSG_DIR + common.SSG_CONTENT
=======
        self.content_bringer.use_system_content()
>>>>>>> b7f23748
        self._fetch_data_and_initialize()<|MERGE_RESOLUTION|>--- conflicted
+++ resolved
@@ -30,16 +30,12 @@
 from org_fedora_oscap import rule_handling
 from org_fedora_oscap import content_handling
 from org_fedora_oscap import scap_content_handler
+from org_fedora_oscap import content_discovery
 from org_fedora_oscap import utils
-<<<<<<< HEAD
 from org_fedora_oscap.constants import OSCAP
 from org_fedora_oscap.structures import PolicyData
 
 from pyanaconda.modules.common.constants.services import USERS
-=======
-from org_fedora_oscap.common import dry_run_skip
-from org_fedora_oscap.content_discovery import ContentBringer
->>>>>>> b7f23748
 from pyanaconda.threading import threadMgr, AnacondaThread
 from pyanaconda.ui.gui.spokes import NormalSpoke
 from pyanaconda.ui.communication import hubQ
@@ -263,7 +259,7 @@
         self._anaconda_spokes_initialized = threading.Event()
         self.initialization_controller.init_done.connect(self._all_anaconda_spokes_initialized)
 
-        self.content_bringer = ContentBringer(self._addon_data)
+        self.content_bringer = content_discovery.ContentBringer(self._policy_data)
 
     def _all_anaconda_spokes_initialized(self):
         log.debug("OSCAP addon: Anaconda init_done signal triggered")
@@ -368,11 +364,8 @@
         elif isinstance(exception, content_handling.ContentCheckError):
             self._integrity_check_failed()
         else:
+            log.exception("Unknown exception occurred", exc_info=exception)
             self._general_content_problem()
-
-    def _end_fetching(self, fetched_content):
-        # stop the spinner in any case
-        fire_gtk_action(self._progress_spinner.stop)
 
     def _render_selected(self, column, renderer, model, itr, user_data=None):
         if model[itr][2]:
@@ -390,31 +383,9 @@
             self._fetching = True
 
         thread_name = None
-<<<<<<< HEAD
-        if any(self._policy_data.content_url.startswith(net_prefix)
-               for net_prefix in data_fetch.NET_URL_PREFIXES):
-            # need to fetch data over network
-            try:
-                thread_name = data_fetch.wait_and_fetch_net_data(
-                    self._policy_data.content_url,
-                    common.get_raw_preinst_content_path(self._policy_data),
-                    self._policy_data.certificates
-                )
-            except common.OSCAPaddonNetworkError:
-                self._network_problem()
-                with self._fetch_flag_lock:
-                    self._fetching = False
-                return
-            except KickstartValueError:
-                self._invalid_url()
-                with self._fetch_flag_lock:
-                    self._fetching = False
-                return
-=======
-        if self._addon_data.content_url and self._addon_data.content_type != "scap-security-guide":
+        if self._policy_data.content_url and self._policy_data.content_type != "scap-security-guide":
             thread_name = self.content_bringer.fetch_content(
-                self._handle_error, self._addon_data.certificates)
->>>>>>> b7f23748
+                self._handle_error, self._policy_data.certificates)
 
         # pylint: disable-msg=E1101
         hubQ.send_message(self.__class__.__name__,
@@ -443,92 +414,48 @@
         actually_fetched_content = wait_for is not None
 
         if actually_fetched_content:
-            content_path = self._addon_data.raw_preinst_content_path
+            content_path = common.get_raw_preinst_content_path(self._policy_data)
 
         content = self.content_bringer.finish_content_fetch(
-            wait_for, self._addon_data.fingerprint, update_progress_label,
+            wait_for, self._policy_data.fingerprint, update_progress_label,
             content_path, self._handle_error)
         if not content:
             with self._fetch_flag_lock:
                 self._fetching = False
-<<<<<<< HEAD
-            return
-        finally:
-            # stop the spinner in any case
-            fire_gtk_action(self._progress_spinner.stop)
-
-        if self._policy_data.fingerprint:
-            hash_obj = utils.get_hashing_algorithm(self._policy_data.fingerprint)
-            digest = utils.get_file_fingerprint(common.get_raw_preinst_content_path(self._policy_data),
-                                                hash_obj)
-            if digest != self._policy_data.fingerprint:
-                self._integrity_check_failed()
-                # fetching done
-                with self._fetch_flag_lock:
-                    self._fetching = False
-                return
-
-        # RPM is an archive at this phase
-        if self._policy_data.content_type in ("archive", "rpm"):
-            # extract the content
-            try:
-                fpaths = common.extract_data(
-                    common.get_raw_preinst_content_path(self._policy_data),
-                    common.INSTALLATION_CONTENT_DIR,
-                    [self._policy_data.content_path]
-                )
-            except common.ExtractionError as err:
-                self._extraction_failed(str(err))
-                # fetching done
-                with self._fetch_flag_lock:
-                    self._fetching = False
-                return
-
-            # and populate missing fields
-            files = content_handling.explore_content_files(fpaths)
-            files = common.strip_content_dir(files)
-
-            # pylint: disable-msg=E1103
-            self._policy_data.content_path = self._policy_data.content_path or files.xccdf
-            self._policy_data.cpe_path = self._policy_data.cpe_path or files.cpe
-            self._policy_data.tailoring_path = self._policy_data.tailoring_path or files.tailoring
-        elif self._policy_data.content_type not in (
-                "datastream", "scap-security-guide"):
-            raise common.OSCAPaddonError("Unsupported content type")
-
-        try:
-            self._content_handler = scap_content_handler.SCAPContentHandler(
-                common.get_preinst_content_path(self._policy_data),
-                common.get_preinst_tailoring_path(self._policy_data))
-        except scap_content_handler.SCAPContentHandlerError as e:
-            log.warning(str(e))
-=======
-
-            return
+            return
+
+        fire_gtk_action(self._progress_spinner.stop)
+        fire_gtk_action(
+            self._progress_label.set_text,
+            _("Fetch complete, analyzing data."))
 
         try:
             if actually_fetched_content:
                 self.content_bringer.use_downloaded_content(content)
 
-            msg = f"Opening SCAP content at {self._addon_data.preinst_content_path}"
-            if self._addon_data.tailoring_path:
-                msg += f" with tailoring {self._addon_data.preinst_tailoring_path}"
+            preinst_content_path = common.get_preinst_content_path(self._policy_data)
+            preinst_tailoring_path = common.get_preinst_tailoring_path(self._policy_data)
+
+            msg = f"Opening SCAP content at {preinst_content_path}"
+            if self._policy_data.tailoring_path:
+                msg += f" with tailoring {preinst_tailoring_path}"
             else:
                 msg += " without considering tailoring"
             log.info(msg)
 
             self._content_handler = scap_content_handler.SCAPContentHandler(
-                self._addon_data.preinst_content_path,
-                self._addon_data.preinst_tailoring_path)
+                preinst_content_path,
+                preinst_tailoring_path)
         except Exception as e:
             log.error(str(e))
->>>>>>> b7f23748
             self._invalid_content()
             # fetching done
             with self._fetch_flag_lock:
                 self._fetching = False
 
             return
+
+        log.info("OAA: Done with analysis")
 
         self._ds_checklists = self._content_handler.get_data_streams_checklists()
         if self._using_ds:
@@ -802,18 +729,9 @@
 
         # get pre-install fix rules from the content
         try:
-<<<<<<< HEAD
-            rules = common.get_fix_rules_pre(
-                profile_id,
-                common.get_preinst_content_path(self._policy_data),
-                ds, xccdf,
-                common.get_preinst_tailoring_path(self._policy_data)
-            )
-=======
             self._rule_data = rule_handling.get_rule_data_from_content(
-                profile_id, self._addon_data.preinst_content_path,
-                ds, xccdf, self._addon_data.preinst_tailoring_path)
->>>>>>> b7f23748
+                profile_id, common.get_preinst_content_path(self._policy_data),
+                ds, xccdf, common.get_preinst_tailoring_path(self._policy_data))
         except common.OSCAPaddonError as exc:
             log.error(
                 "Failed to get rules for the profile '{}': {}"
@@ -926,7 +844,7 @@
 
     @async_action_wait
     def _wrong_content(self, msg):
-        self._policy_data = PolicyData()
+        content_discovery.clear_all(self._policy_data)
         really_hide(self._progress_spinner)
         self._fetch_button.set_sensitive(True)
         self._content_url_entry.set_sensitive(True)
@@ -977,10 +895,11 @@
         """
         # update the security policy data
         self._policy_enabled = self._oscap_module.PolicyEnabled
-        self._policy_data = PolicyData.from_structure(
+        fresh_data = PolicyData.from_structure(
             self._oscap_module.PolicyData
         )
 
+        self._policy_data.update_from(fresh_data)
         # update the UI elements
         self._refresh_ui()
 
@@ -1270,15 +1189,9 @@
 
     def on_change_content_clicked(self, *args):
         self._unselect_profile(self._active_profile)
-        self._policy_data = PolicyData()
+        content_discovery.clear_all(self._policy_data)
         self._refresh_ui()
 
     def on_use_ssg_clicked(self, *args):
-<<<<<<< HEAD
-        self._policy_data = PolicyData()
-        self._policy_data.content_type = "scap-security-guide"
-        self._policy_data.content_path = common.SSG_DIR + common.SSG_CONTENT
-=======
         self.content_bringer.use_system_content()
->>>>>>> b7f23748
         self._fetch_data_and_initialize()