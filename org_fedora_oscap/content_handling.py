--- conflicted
+++ resolved
@@ -27,11 +27,8 @@
 import os.path
 
 from collections import namedtuple
-<<<<<<< HEAD
-=======
 import multiprocessing
 
->>>>>>> b7f23748
 from pyanaconda.core.util import execReadlines
 try:
     from html.parser import HTMLParser
@@ -40,8 +37,6 @@
 
 import logging
 log = logging.getLogger("anaconda")
-<<<<<<< HEAD
-=======
 
 
 CONTENT_TYPES = dict(
@@ -65,7 +60,6 @@
     """
 
     pass
->>>>>>> b7f23748
 
 
 class ParseHTMLContent(HTMLParser):
@@ -116,8 +110,6 @@
 ContentFiles = namedtuple("ContentFiles", ["xccdf", "cpe", "tailoring"])
 
 
-<<<<<<< HEAD
-=======
 def identify_files(fpaths):
     with multiprocessing.Pool(os.cpu_count()) as p:
         labels = p.map(get_doc_type, fpaths)
@@ -145,7 +137,6 @@
     return content_type
 
 
->>>>>>> b7f23748
 def explore_content_files(fpaths):
     """
     Function for finding content files in a list of file paths. SIMPLY PICKS
@@ -160,26 +151,6 @@
     :rtype: ContentFiles
 
     """
-<<<<<<< HEAD
-
-    def get_doc_type(file_path):
-        content_type = "unknown"
-        try:
-            for line in execReadlines("oscap", ["info", file_path]):
-                if line.startswith("Document type:"):
-                    _prefix, _sep, type_info = line.partition(":")
-                    content_type = type_info.strip()
-                    break
-        except OSError:
-            # 'oscap info' exitted with a non-zero exit code -> unknown doc
-            # type
-            pass
-        log.info("OSCAP addon: Identified {file_path} as {content_type}"
-                 .format(file_path=file_path, content_type=content_type))
-        return content_type
-
-=======
->>>>>>> b7f23748
     xccdf_file = ""
     cpe_file = ""
     tailoring_file = ""
