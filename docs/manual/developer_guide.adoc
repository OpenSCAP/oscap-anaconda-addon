--- conflicted
+++ resolved
@@ -88,13 +88,9 @@
 * On Fedora, you have to enter the IP address of the virtual bridge interface.
 * On RHEL, the `gateway` hostname will be recognized correctly.
 
-<<<<<<< HEAD
 Remember that you can also provide your custom-built SSG content to the insaller this way -
 you may copy your datastream to the directory that is served by the server as it contains the image, and then,
 enter `http://gateway:8000/my-custom-ds.xml` as a remote content URL.
-=======
-Remember that you can also expose your custom-built SSG content to the installer this way.
->>>>>>> 4177741e
 
 Watch the console, as the VM is supposed to download the update image, and the Python server should output the corresponding HTTP request:
 
